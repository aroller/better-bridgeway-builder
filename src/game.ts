
/**
 * Base class for all game objects like the player, obstacles, etc.
 * The shape is a rectangle starting from x,y (top-left) and extending to the right and down.
 */
export class GameObject {
  /**
   * Creates a new game object.
   * @param x The x-coordinate of the object which is the left-most value.
   * @param y The y-coordinate of the object which is the top-most value.
   * @param width The width of the object as measured right from x.
   * @param height The height of the object as measured down from y.
   * @param image The image to be displayed for the object. Optionally provide nothing drawn if undefined.
   * @param flipHorizontally Whether or not to flip the image horizontally when being drawn.
   * @param angle The angle in which to rotate the object
   */
  constructor(
    public readonly x: number,
    public readonly y: number,
    public readonly width: number,
    public readonly height: number,
<<<<<<< HEAD
    public readonly image: HTMLImageElement,
    public readonly flipHorizontally: boolean = true,
    public readonly angle: number = 0,
=======
    public readonly image?: HTMLImageElement,
    public readonly flipHorizontally: boolean = false,
>>>>>>> 6e2003d6
  ) {}

  /**
   * Draws the game object on the canvas, if the image exists.
   * @param ctx The canvas rendering context to draw on.
   */
  public draw(ctx: CanvasRenderingContext2D): void {
<<<<<<< HEAD
    if (this.image.complete) {
      const x = this.x - this.width / 2;
      const y = this.y - this.height / 2;
      const shouldTransform = this.angle !== 0 || this.flipHorizontally;

      if (shouldTransform) {
        // Save the current state
        ctx.save();

        // Translate to the center of the object
        ctx.translate(x + this.width / 2, y + this.height / 2);

        // Rotate based on this.angle
        if (this.angle !== 0) {
          ctx.rotate(this.angle);
        }

        if (this.flipHorizontally) {
          // Flip horizontally
          ctx.scale(-1, 1);
        }

        // Draw the image at (0, 0) relative to the translated and rotated context
        ctx.drawImage(this.image, -this.width / 2, -this.height / 2, this.width, this.height);

        // Restore the original state
        ctx.restore();
      } else {
        // Draw without transformations
        ctx.drawImage(this.image, x, y, this.width, this.height);
=======
    if (this.image) {
      if (this.image.complete) {
        const y = this.y - this.height / 2;
        if (this.flipHorizontally) {
          ctx.save();
          ctx.translate(this.x + this.width, y);
          ctx.scale(-1, 1);
          ctx.drawImage(this.image, 0, 0, this.width, this.height);
          ctx.restore();
        } else {
          ctx.drawImage(this.image, this.x, y, this.width, this.height);
        }
      } else {
        this.image.onload = () => {
          this.draw(ctx);
        };
>>>>>>> 6e2003d6
      }
    }
  }

  /**
   * Checks if this game object intersects with another game object.
   * @param other The other game object to check for intersection.
   * @returns True if the two game objects intersect, false otherwise.
   */
  public intersects(other: GameObject): boolean {
    // Calculate the coordinates of the rectangles
    const thisX1 = this.x;
    const thisY1 = this.y;
    const thisX2 = this.x + this.width;
    const thisY2 = this.y + this.height;

    const otherX1 = other.x;
    const otherY1 = other.y;
    const otherX2 = other.x + other.width;
    const otherY2 = other.y + other.height;

    // Check for intersection
    return (
      thisX1 <= otherX2 &&
      thisX2 >= otherX1 &&
      thisY1 <= otherY2 &&
      thisY2 >= otherY1
    );
  }
}

/**
 * Represents a single attempt by a player to complete a level.
 */
export class LevelAttempt {
  constructor(
    public readonly success: boolean | undefined = undefined,
    public readonly startTime: Date = new Date(),
    public readonly endTime: Date | undefined = undefined,
  ) {}

  public get durationInSeconds(): number {
    if (!this.endTime) {
      return (new Date().getTime() - this.startTime.getTime()) / 1000;
    }
    return (this.endTime.getTime() - this.startTime.getTime()) / 1000;
  }

  public isInProgress(): boolean {
    return !this.endTime;
  }

  public completeAttempt(success: boolean): LevelAttempt {
    return new LevelAttempt(success, this.startTime, new Date());
  }
}

/**
 * Represents a set of attempts by a player to complete a level.
 */
export class LevelAttempts {
  constructor(
    public readonly level: number,
    public readonly attempts: ReadonlyArray<LevelAttempt> = [],
  ) {}

  public get successCount(): number {
    return this.attempts.filter((attempt) => attempt.success === true).length;
  }

  public get failureCount(): number {
    return this.attempts.filter((attempt) => attempt.success === false).length;
  }

  public get averageDurationInSeconds(): number {
    if (this.attempts.length === 0) {
      return 0;
    }
    const totalDuration = this.attempts.reduce(
      (sum, attempt) => sum + attempt.durationInSeconds,
      0,
    );
    return totalDuration / this.attempts.length;
  }

  /**
   * Starts a new attempt for this level.
   * @returns The new LevelAttempts object with the new attempt added to it.
   */
  public startNewAttempt(): LevelAttempts {
    const newAttempt = new LevelAttempt();
    const newAttempts = [...this.attempts, newAttempt];
    return new LevelAttempts(this.level, newAttempts);
  }

  /**
   * Completes the current attempt, which is the last attempt in the array.
   * @param success Whether or not the attempt was successful.
   * @returns The new LevelAttempts object with the completed attempt updated.
   */
  public completeCurrentAttempt(success: boolean): LevelAttempts {
    const currentAttempt = this.getCurrentAttempt();
    const updatedAttempt = currentAttempt.completeAttempt(success);
    const newAttempts = [...this.attempts.slice(0, -1), updatedAttempt];
    return new LevelAttempts(this.level, newAttempts);
  }

  /**
   * Gets the current attempt, which is the last attempt in the array.
   * @returns The current LevelAttempt object.
   */
  public getCurrentAttempt(): LevelAttempt {
    if (this.attempts.length === 0) {
      throw new Error("No attempts have been started yet.");
    }
    return this.attempts[this.attempts.length - 1];
  }
}

/**
 * Represents a set of attempts by a player to complete a game.
 */
export class GameAttempts {
  constructor(public readonly attempts: ReadonlyArray<LevelAttempts> = []) {}

  public get successCount(): number {
    return this.attempts.reduce(
      (sum, levelAttempts) => sum + levelAttempts.successCount,
      0,
    );
  }

  public get failureCount(): number {
    return this.attempts.reduce(
      (sum, levelAttempts) => sum + levelAttempts.failureCount,
      0,
    );
  }

  public get averageLevelAttempts(): number {
    if (this.attempts.length === 0) {
      return 0;
    }
    const totalLevelAttempts = this.attempts.length;
    return totalLevelAttempts / this.attempts.length;
  }

  public get averageLevelSuccessRate(): number {
    if (this.attempts.length === 0) {
      return 0;
    }
    const totalSuccessCount = this.successCount;
    const totalAttempts = this.attempts.reduce(
      (sum, levelAttempts) => sum + levelAttempts.attempts.length,
      0,
    );
    return totalSuccessCount / totalAttempts;
  }

  public get currentLevel(): number {
    return this.attempts.length;
  }

  /**
   * Starts a new level attempt.
   * @returns The new GameAttempts object with the new level attempt added to it.
   */
  public startNewLevel(): GameAttempts {
    const newLevel = this.currentLevel + 1;
    const newLevelAttempts = new LevelAttempts(newLevel);
    const newAttempts = [...this.attempts, newLevelAttempts.startNewAttempt()];
    return new GameAttempts(newAttempts);
  }

  /**
   * Gets the current level attempt, which is the last attempt of the last level in the array.
   * @returns The current LevelAttempt object.
   * @throws An error if no attempts have been started yet.
   */
  public getCurrentLevelAttempt(): LevelAttempt {
    if (this.attempts.length === 0) {
      throw new Error("No attempts have been started yet.");
    }
    const lastLevelAttempts = this.attempts[this.attempts.length - 1];
    return lastLevelAttempts.getCurrentAttempt();
  }

  /**
   * Gets the current level attempts, which is the last level attempts in the array.
   * @returns The current LevelAttempts object.
   * @throws An error if no attempts have been started yet.
   */
  public getCurrentLevelAttempts(): LevelAttempts {
    if (this.attempts.length === 0) {
      throw new Error("No attempts have been started yet.");
    }
    const lastLevelAttempts = this.attempts[this.attempts.length - 1];
    return lastLevelAttempts;
  }

  /**
   * Completes the current level attempt, which is the last attempt of the last level in the array.
   * If succesful, starts a new level.  If failure, starts a new attempt for the current level.
   *
   * @param success Whether or not the attempt was successful.
   * @returns The new GameAttempts object with the completed attempt updated.
   * @throws An error if no attempts have been started yet.
   */
  public completeCurrentLevelAttempt(success: boolean): GameAttempts {
    const currentLevelAttempts = this.getCurrentLevelAttempts();
    const updatedLevelAttempts =
      currentLevelAttempts.completeCurrentAttempt(success);
    let updatedAttempts;
    if (success) {
      updatedAttempts = [...this.attempts.slice(0, -1), updatedLevelAttempts];
      return new GameAttempts(updatedAttempts).startNewLevel();
    } else {
      updatedAttempts = [
        ...this.attempts.slice(0, -1),
        updatedLevelAttempts.startNewAttempt(),
      ];
      return new GameAttempts(updatedAttempts);
    }
  }
}<|MERGE_RESOLUTION|>--- conflicted
+++ resolved
@@ -19,14 +19,9 @@
     public readonly y: number,
     public readonly width: number,
     public readonly height: number,
-<<<<<<< HEAD
-    public readonly image: HTMLImageElement,
+    public readonly image?: HTMLImageElement,
     public readonly flipHorizontally: boolean = true,
     public readonly angle: number = 0,
-=======
-    public readonly image?: HTMLImageElement,
-    public readonly flipHorizontally: boolean = false,
->>>>>>> 6e2003d6
   ) {}
 
   /**
@@ -34,7 +29,6 @@
    * @param ctx The canvas rendering context to draw on.
    */
   public draw(ctx: CanvasRenderingContext2D): void {
-<<<<<<< HEAD
     if (this.image.complete) {
       const x = this.x - this.width / 2;
       const y = this.y - this.height / 2;
@@ -65,24 +59,6 @@
       } else {
         // Draw without transformations
         ctx.drawImage(this.image, x, y, this.width, this.height);
-=======
-    if (this.image) {
-      if (this.image.complete) {
-        const y = this.y - this.height / 2;
-        if (this.flipHorizontally) {
-          ctx.save();
-          ctx.translate(this.x + this.width, y);
-          ctx.scale(-1, 1);
-          ctx.drawImage(this.image, 0, 0, this.width, this.height);
-          ctx.restore();
-        } else {
-          ctx.drawImage(this.image, this.x, y, this.width, this.height);
-        }
-      } else {
-        this.image.onload = () => {
-          this.draw(ctx);
-        };
->>>>>>> 6e2003d6
       }
     }
   }
