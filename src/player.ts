/**
 * Represents a player in the game.
 */
import { GameObject } from "./game";

export class Player extends GameObject {
  /**
   * Creates a new player instance.
   * @param x The x-coordinate of the player's position.
   * @param y The y-coordinate of the player's position.
   * @param width The width of the player's rectangle.
   * @param height The height of the player's rectangle.
   * @param image The image to be displayed for the player.
   * @param angle The angle in which to rotate the player.
   */
  constructor(
    public readonly x: number,
    public readonly y: number,
    public readonly width: number,
    public readonly height: number,
    public readonly image: HTMLImageElement,
    public readonly flipHorizontally: boolean = false,
    public readonly speedInPixelsPerMove: number = 10,
<<<<<<< HEAD
    public readonly angle: number = 0,
=======
>>>>>>> a72bd8a5
  ) {
    super(x, y, width, height, image, flipHorizontally, angle);
  }

  /**
   * Changes the player's image to a red splat when a collision is detected.
   */
  public static getSquashedImage(): HTMLImageElement {
    const redImage = new Image();
    redImage.src = "images/players/squashed.svg";
    return redImage;
  }

  public onCollisionDetected(): Player {
    // show the squashed image
    const redImage = Player.getSquashedImage();
    return new Player(
      this.x,
      this.y,
      this.width,
      this.height,
      redImage,
      this.flipHorizontally,
      this.speedInPixelsPerMove,
    );
  }

  public moveUp(): Player {
    return new Player(
      this.x,
      this.y - this.speedInPixelsPerMove,
      this.width,
      this.height,
      this.image,
      !this.flipHorizontally,
      this.speedInPixelsPerMove,
    );
  }

  public moveDown(): Player {
<<<<<<< HEAD
    return new Player(this.x, this.y + this.speedInPixelsPerMove, this.width, this.height, this.image, !this.flipHorizontally, this.speedInPixelsPerMove, -Math.PI);
  }

  public moveLeft(): Player {
    return new Player(this.x - this.speedInPixelsPerMove, this.y, this.width, this.height, this.image, !this.flipHorizontally, this.speedInPixelsPerMove, -Math.PI / 2);
  }

  public moveRight(): Player {
    return new Player(this.x + this.speedInPixelsPerMove, this.y, this.width, this.height, this.image, !this.flipHorizontally, this.speedInPixelsPerMove, Math.PI / 2);
=======
    return new Player(
      this.x,
      this.y + this.speedInPixelsPerMove,
      this.width,
      this.height,
      this.image,
      !this.flipHorizontally,
      this.speedInPixelsPerMove,
    );
  }

  public moveLeft(): Player {
    return new Player(
      this.x - this.speedInPixelsPerMove,
      this.y,
      this.width,
      this.height,
      this.image,
      !this.flipHorizontally,
      this.speedInPixelsPerMove,
    );
  }

  public moveRight(): Player {
    return new Player(
      this.x + this.speedInPixelsPerMove,
      this.y,
      this.width,
      this.height,
      this.image,
      !this.flipHorizontally,
      this.speedInPixelsPerMove,
    );
>>>>>>> a72bd8a5
  }
}<|MERGE_RESOLUTION|>--- conflicted
+++ resolved
@@ -21,10 +21,7 @@
     public readonly image: HTMLImageElement,
     public readonly flipHorizontally: boolean = false,
     public readonly speedInPixelsPerMove: number = 10,
-<<<<<<< HEAD
     public readonly angle: number = 0,
-=======
->>>>>>> a72bd8a5
   ) {
     super(x, y, width, height, image, flipHorizontally, angle);
   }
@@ -65,17 +62,6 @@
   }
 
   public moveDown(): Player {
-<<<<<<< HEAD
-    return new Player(this.x, this.y + this.speedInPixelsPerMove, this.width, this.height, this.image, !this.flipHorizontally, this.speedInPixelsPerMove, -Math.PI);
-  }
-
-  public moveLeft(): Player {
-    return new Player(this.x - this.speedInPixelsPerMove, this.y, this.width, this.height, this.image, !this.flipHorizontally, this.speedInPixelsPerMove, -Math.PI / 2);
-  }
-
-  public moveRight(): Player {
-    return new Player(this.x + this.speedInPixelsPerMove, this.y, this.width, this.height, this.image, !this.flipHorizontally, this.speedInPixelsPerMove, Math.PI / 2);
-=======
     return new Player(
       this.x,
       this.y + this.speedInPixelsPerMove,
@@ -84,6 +70,7 @@
       this.image,
       !this.flipHorizontally,
       this.speedInPixelsPerMove,
+      -Math.PI,
     );
   }
 
@@ -96,6 +83,7 @@
       this.image,
       !this.flipHorizontally,
       this.speedInPixelsPerMove,
+      -Math.PI / 2,
     );
   }
 
@@ -108,7 +96,7 @@
       this.image,
       !this.flipHorizontally,
       this.speedInPixelsPerMove,
+      Math.PI / 2,
     );
->>>>>>> a72bd8a5
   }
 }