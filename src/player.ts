/**
 * Represents a player in the game.
 */
import { GameObject } from "./game";

export const enum PlayerSpeed {
  SLOW,
  NORMAL,
}
export class Player extends GameObject {

  /** Keeps track of the time last moved.  Since the player is read-only, we assume
   * it has moved when constructed.  
   */
    private readonly lastMovedAt: number = Date.now(); // Keeps track of the last time the player moved

  /**
   * Creates a new player instance.  See GameObject for parameter descriptions.
   * @param x The x-coordinate of the player's position.
   * @param y The y-coordinate of the player's position.
   * @param width The width of the player's rectangle.
   * @param height The height of the player's rectangle.
   * @param image The image to be displayed for the player.
   * @param pixelsPerMove Distance per move to relocate the player to match the movement of the image flipping simulating walking.
   * @param flipHorizontally Whether or not to flip the image horizontally when being drawn.
<<<<<<< HEAD
   * @param speedLimit The maximum number of pixels per second the player can move.
   * @param angle The angle in which to rotate this player, in radians.
=======
   * @param speed The maximum number of pixels per second the player can move.
>>>>>>> 2b75d73d
   */
  constructor(
    public readonly x: number,
    public readonly y: number,
    public readonly width: number,
    public readonly height: number,
    public readonly image: HTMLImageElement,
    public readonly pixelsPerMove: number,
    public readonly flipHorizontally: boolean = false,
<<<<<<< HEAD
    public readonly speedLimit: number = PlayerSpeed.MEDIUM,
    public readonly angle: number = 0,
=======
    public readonly speed: PlayerSpeed = PlayerSpeed.NORMAL, 
>>>>>>> 2b75d73d
  ) {
    super(x, y, width, height, image, flipHorizontally, angle);
  }

  /**
   * Changes the player's image to a red splat when a collision is detected.
   */
  public static getSquashedImage(): HTMLImageElement {
    const redImage = new Image();
    redImage.src = "images/players/squashed.svg";
    return redImage;
  }

  public onCollisionDetected(): Player {
    // show the squashed image
    const redImage = Player.getSquashedImage();
    return new Player(
      this.x,
      this.y,
      this.width,
      this.height,
      redImage,
      this.pixelsPerMove,
      this.flipHorizontally,
      this.speed,
    );
  }

  private canMove(x: number, y: number): boolean {
    const now = Date.now();
    const timeSinceLastMove = now - this.lastMovedAt;

    // Calculate the actual distance the player wants to move
    const distance = Math.sqrt(Math.pow(x - this.x, 2) + Math.pow(y - this.y, 2));

    // Calculate the maximum distance the player can move
    const speedLimit:number = this.speed === PlayerSpeed.NORMAL ? 200 : 30;
    const maxDistance = (speedLimit * timeSinceLastMove) / 1000;
    if (distance <= maxDistance) {
      return true;
    }
    return false;
  }

  private move(x: number, y: number, angle: number = 0) {
    if (this.canMove(x,y)) {
      return new Player(
        x,
        y,
        this.width,
        this.height,
        this.image,
        this.pixelsPerMove,
        !this.flipHorizontally, // flip the image per move to simulate walking
<<<<<<< HEAD
        this.speedLimit,
        angle,
      );
=======
        this.speed,
        );
>>>>>>> 2b75d73d
    }
    return this;
  }
  public moveUp(): Player {
    return this.move(this.x, this.y - this.pixelsPerMove);
  }

  public moveDown(): Player {
    return this.move(this.x, this.y + this.pixelsPerMove, Math.PI);
  }

  public moveLeft(): Player {
    return this.move(this.x - this.pixelsPerMove, this.y, -Math.PI / 2);
  }

  public moveRight(): Player {
    return this.move(this.x + this.pixelsPerMove, this.y, Math.PI / 2);
  }
}<|MERGE_RESOLUTION|>--- conflicted
+++ resolved
@@ -23,12 +23,9 @@
    * @param image The image to be displayed for the player.
    * @param pixelsPerMove Distance per move to relocate the player to match the movement of the image flipping simulating walking.
    * @param flipHorizontally Whether or not to flip the image horizontally when being drawn.
-<<<<<<< HEAD
    * @param speedLimit The maximum number of pixels per second the player can move.
-   * @param angle The angle in which to rotate this player, in radians.
-=======
+   * @param angle The angle in which to rotate this player, in radians. 0 -> up.
    * @param speed The maximum number of pixels per second the player can move.
->>>>>>> 2b75d73d
    */
   constructor(
     public readonly x: number,
@@ -38,12 +35,9 @@
     public readonly image: HTMLImageElement,
     public readonly pixelsPerMove: number,
     public readonly flipHorizontally: boolean = false,
-<<<<<<< HEAD
     public readonly speedLimit: number = PlayerSpeed.MEDIUM,
     public readonly angle: number = 0,
-=======
     public readonly speed: PlayerSpeed = PlayerSpeed.NORMAL, 
->>>>>>> 2b75d73d
   ) {
     super(x, y, width, height, image, flipHorizontally, angle);
   }
@@ -98,14 +92,11 @@
         this.image,
         this.pixelsPerMove,
         !this.flipHorizontally, // flip the image per move to simulate walking
-<<<<<<< HEAD
         this.speedLimit,
         angle,
       );
-=======
         this.speed,
         );
->>>>>>> 2b75d73d
     }
     return this;
   }
