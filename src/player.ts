--- conflicted
+++ resolved
@@ -23,13 +23,9 @@
    * @param height The height of the player's rectangle.
    * @param image The image to be displayed for the player.
    * @param flipHorizontally Whether or not to flip the image horizontally when being drawn.
-<<<<<<< HEAD
-   * @param speedInPixelsPerMove Speed of the player, in pixels per move.
-   * @param angle The angle in which to rotate the player.
-=======
    * @param pixelsPerMove Distance per move to relocate the player to match the movement of the image flipping simulating walking.
    * @param speedLimit The maximum number of pixels per second the player can move.
->>>>>>> 6e2003d6
+   * @param angle The angle in which to rotate the player.
    */
   constructor(
     public readonly x: number,
@@ -39,12 +35,8 @@
     public readonly image: HTMLImageElement,
     public readonly pixelsPerMove: number,
     public readonly flipHorizontally: boolean = false,
-<<<<<<< HEAD
-    public readonly speedInPixelsPerMove: number = 10,
+    public readonly speedLimit: number = PlayerSpeed.MEDIUM, 
     public readonly angle: number = 0,
-=======
-    public readonly speedLimit: number = PlayerSpeed.MEDIUM, 
->>>>>>> 6e2003d6
   ) {
     super(x, y, width, height, image, flipHorizontally, angle);
   }
@@ -108,44 +100,6 @@
   }
 
   public moveDown(): Player {
-<<<<<<< HEAD
-    return new Player(
-      this.x,
-      this.y + this.speedInPixelsPerMove,
-      this.width,
-      this.height,
-      this.image,
-      !this.flipHorizontally,
-      this.speedInPixelsPerMove,
-      -Math.PI,
-    );
-  }
-
-  public moveLeft(): Player {
-    return new Player(
-      this.x - this.speedInPixelsPerMove,
-      this.y,
-      this.width,
-      this.height,
-      this.image,
-      !this.flipHorizontally,
-      this.speedInPixelsPerMove,
-      -Math.PI / 2,
-    );
-  }
-
-  public moveRight(): Player {
-    return new Player(
-      this.x + this.speedInPixelsPerMove,
-      this.y,
-      this.width,
-      this.height,
-      this.image,
-      !this.flipHorizontally,
-      this.speedInPixelsPerMove,
-      Math.PI / 2,
-    );
-=======
     return this.move(this.x, this.y + this.pixelsPerMove);
   }
 
@@ -155,6 +109,5 @@
 
   public moveRight(): Player {
     return this.move(this.x + this.pixelsPerMove, this.y);
->>>>>>> 6e2003d6
   }
 }