--- conflicted
+++ resolved
@@ -16,15 +16,9 @@
   "author": "Aaron Roller <aaron.roller@aawhere.com> (https://github.com/aroller)",
   "license": "MIT",
   "devDependencies": {
-<<<<<<< HEAD
-    "@babel/core": "^7.23.0",
     "@babel/preset-env": "^7.23.2",
-    "@babel/preset-typescript": "^7.23.0",
-=======
     "@babel/core": "^7.23.2",
-    "@babel/preset-env": "^7.22.20",
     "@babel/preset-typescript": "^7.23.2",
->>>>>>> af7e7ff0
     "@types/jest": "^27.0.2",
     "babel-core": "^6.26.3",
     "babel-loader": "^9.1.3",
